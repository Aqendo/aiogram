--- conflicted
+++ resolved
@@ -3,8 +3,8 @@
 from dataclasses import dataclass
 from typing import Optional, Iterable, List
 
-ctx_data = ContextVar("ctx_handler_data")
-current_handler = ContextVar("current_handler")
+ctx_data = ContextVar('ctx_handler_data')
+current_handler = ContextVar('current_handler')
 
 
 @dataclass
@@ -23,7 +23,7 @@
 
 
 def _get_spec(func: callable):
-    while hasattr(func, "__wrapped__"):  # Try to resolve decorated callbacks
+    while hasattr(func, '__wrapped__'):  # Try to resolve decorated callbacks
         func = func.__wrapped__
     spec = inspect.getfullargspec(func)
     return spec
@@ -45,11 +45,6 @@
         self.middleware_key = middleware_key
 
     def register(self, handler, filters=None, index=None):
-<<<<<<< HEAD
-        from .filters import get_filters_spec
-
-=======
->>>>>>> d5f5cea6
         """
         Register callback
 
@@ -85,7 +80,7 @@
             if handler is registered:
                 self.handlers.remove(handler_obj)
                 return True
-        raise ValueError("This handler is not registered!")
+        raise ValueError('This handler is not registered!')
 
     async def notify(self, *args):
         """
@@ -103,9 +98,7 @@
 
         if self.middleware_key:
             try:
-                await self.dispatcher.middleware.trigger(
-                    f"pre_process_{self.middleware_key}", args + (data,)
-                )
+                await self.dispatcher.middleware.trigger(f"pre_process_{self.middleware_key}", args + (data,))
             except CancelHandler:  # Allow to cancel current event
                 return results
 
@@ -119,9 +112,7 @@
                     ctx_token = current_handler.set(handler_obj.handler)
                     try:
                         if self.middleware_key:
-                            await self.dispatcher.middleware.trigger(
-                                f"process_{self.middleware_key}", args + (data,)
-                            )
+                            await self.dispatcher.middleware.trigger(f"process_{self.middleware_key}", args + (data,))
                         partial_data = _check_spec(handler_obj.spec, data)
                         response = await handler_obj.handler(*args, **partial_data)
                         if response is not None:
@@ -136,9 +127,8 @@
                         current_handler.reset(ctx_token)
         finally:
             if self.middleware_key:
-                await self.dispatcher.middleware.trigger(
-                    f"post_process_{self.middleware_key}", args + (results, data)
-                )
+                await self.dispatcher.middleware.trigger(f"post_process_{self.middleware_key}",
+                                                         args + (results, data,))
 
         return results
 
