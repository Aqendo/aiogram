from typing import Any, Dict, Optional, Union

from ..types import (
    UNSET,
    ForceReply,
    InlineKeyboardMarkup,
    InputFile,
    Message,
    ReplyKeyboardMarkup,
    ReplyKeyboardRemove,
)
from .base import Request, TelegramMethod, prepare_file


class SendVoice(TelegramMethod[Message]):
    """
    Use this method to send audio files, if you want Telegram clients to display the file as a
    playable voice message. For this to work, your audio must be in an .OGG file encoded with OPUS
    (other formats may be sent as Audio or Document). On success, the sent Message is returned.
    Bots can currently send voice messages of up to 50 MB in size, this limit may be changed in
    the future.

    Source: https://core.telegram.org/bots/api#sendvoice
    """

    __returning__ = Message

    chat_id: Union[int, str]
    """Unique identifier for the target chat or username of the target channel (in the format
    @channelusername)"""
    voice: Union[InputFile, str]
    """Audio file to send. Pass a file_id as String to send a file that exists on the Telegram
    servers (recommended), pass an HTTP URL as a String for Telegram to get a file from the
    Internet, or upload a new one using multipart/form-data."""
    caption: Optional[str] = None
    """Voice message caption, 0-1024 characters after entities parsing"""
<<<<<<< HEAD
    parse_mode: Optional[str] = None
    """Mode for parsing entities in the voice message caption. See formatting options for more
    details."""
=======
    parse_mode: Optional[str] = UNSET
    """Send Markdown or HTML, if you want Telegram apps to show bold, italic, fixed-width text or
    inline URLs in the media caption."""
>>>>>>> 023245c7
    duration: Optional[int] = None
    """Duration of the voice message in seconds"""
    disable_notification: Optional[bool] = None
    """Sends the message silently. Users will receive a notification with no sound."""
    reply_to_message_id: Optional[int] = None
    """If the message is a reply, ID of the original message"""
    reply_markup: Optional[
        Union[InlineKeyboardMarkup, ReplyKeyboardMarkup, ReplyKeyboardRemove, ForceReply]
    ] = None
    """Additional interface options. A JSON-serialized object for an inline keyboard, custom reply
    keyboard, instructions to remove reply keyboard or to force a reply from the user."""

    def build_request(self) -> Request:
        data: Dict[str, Any] = self.dict(exclude={"voice"})

        files: Dict[str, InputFile] = {}
        prepare_file(data=data, files=files, name="voice", value=self.voice)

        return Request(method="sendVoice", data=data, files=files)<|MERGE_RESOLUTION|>--- conflicted
+++ resolved
@@ -34,15 +34,9 @@
     Internet, or upload a new one using multipart/form-data."""
     caption: Optional[str] = None
     """Voice message caption, 0-1024 characters after entities parsing"""
-<<<<<<< HEAD
-    parse_mode: Optional[str] = None
-    """Mode for parsing entities in the voice message caption. See formatting options for more
-    details."""
-=======
     parse_mode: Optional[str] = UNSET
     """Send Markdown or HTML, if you want Telegram apps to show bold, italic, fixed-width text or
     inline URLs in the media caption."""
->>>>>>> 023245c7
     duration: Optional[int] = None
     """Duration of the voice message in seconds"""
     disable_notification: Optional[bool] = None
