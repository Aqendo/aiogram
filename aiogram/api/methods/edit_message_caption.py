--- conflicted
+++ resolved
@@ -23,14 +23,9 @@
     """Required if chat_id and message_id are not specified. Identifier of the inline message"""
     caption: Optional[str] = None
     """New caption of the message, 0-1024 characters after entities parsing"""
-<<<<<<< HEAD
-    parse_mode: Optional[str] = None
-    """Mode for parsing entities in the message caption. See formatting options for more details."""
-=======
     parse_mode: Optional[str] = UNSET
     """Send Markdown or HTML, if you want Telegram apps to show bold, italic, fixed-width text or
     inline URLs in the media caption."""
->>>>>>> 023245c7
     reply_markup: Optional[InlineKeyboardMarkup] = None
     """A JSON-serialized object for an inline keyboard."""
 
