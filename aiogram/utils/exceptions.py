"""
TelegramAPIError
    ValidationError
    Throttled
    BadRequest
        MessageError
            MessageNotModified
            MessageToForwardNotFound
            MessageToDeleteNotFound
            MessageIdentifierNotSpecified
            MessageTextIsEmpty
            MessageCantBeEdited
            MessageToEditNotFound
            ToMuchMessages
        ObjectExpectedAsReplyMarkup
        InlineKeyboardExpected
        ChatNotFound
        ChatDescriptionIsNotModified
        InvalidQueryID
        InvalidPeerID
        InvalidHTTPUrlContent
        ButtonURLInvalid
        URLHostIsEmpty
        StartParamInvalid
        ButtonDataInvalid
        WrongFileIdentifier
        GroupDeactivated
        BadWebhook
            WebhookRequireHTTPS
            BadWebhookPort
            BadWebhookAddrInfo
        CantParseUrl
        NotFound
            MethodNotKnown
        PhotoAsInputFileRequired
        InvalidStickersSet
        NoStickerInRequest
        ChatAdminRequired
        NotEnoughRightsToPinMessage
        CantDemoteChatCreator
        CantRestrictSelf
        PhotoDimensions
        UnavailableMembers
        TypeOfFileMismatch
        WrongRemoteFileIdSpecified
        PaymentProviderInvalid
        CurrencyTotalAmountInvalid
        CantParseUrl
        CantParseEntities
    ConflictError
        TerminatedByOtherGetUpdates
        CantGetUpdates
    Unauthorized
        BotKicked
        BotBlocked
        UserDeactivated
        CantInitiateConversation
        CantTalkWithBots
    NetworkError
    RetryAfter
    MigrateToChat
    RestartingTelegram

AIOGramWarning
    TimeoutWarning
"""
import time

# TODO: Use exceptions detector from `aiograph`.

_PREFIXES = ['Error: ', '[Error]: ', 'Bad Request: ', 'Conflict: ', 'Not Found: ']


def _clean_message(text):
    for prefix in _PREFIXES:
        if text.startswith(prefix):
            text = text[len(prefix):]
    return (text[0].upper() + text[1:]).strip()


class TelegramAPIError(Exception):
    def __init__(self, message=None):
        super(TelegramAPIError, self).__init__(_clean_message(message))


class _MatchErrorMixin:
    match = ''
    text = None

    __subclasses = []

    def __init_subclass__(cls, **kwargs):
        super(_MatchErrorMixin, cls).__init_subclass__(**kwargs)
        # cls.match = cls.match.lower() if cls.match else ''
        if not hasattr(cls, f"_{cls.__name__}__group"):
            cls.__subclasses.append(cls)

    @classmethod
    def check(cls, message) -> bool:
        """
        Compare pattern with message

        :param message: always must be in lowercase
        :return: bool
        """
        return cls.match.lower() in message

    @classmethod
    def detect(cls, description):
        description = description.lower()
        for err in cls.__subclasses:
            if err is cls:
                continue
            if err.check(description):
                raise err(cls.text or description)
        raise cls(description)


class AIOGramWarning(Warning):
    pass


class TimeoutWarning(AIOGramWarning):
    pass


class FSMStorageWarning(AIOGramWarning):
    pass


class ValidationError(TelegramAPIError):
    pass


class BadRequest(TelegramAPIError, _MatchErrorMixin):
    __group = True


class MessageError(BadRequest):
    __group = True


class MessageNotModified(MessageError):
    """
    Will be raised when you try to set new text is equals to current text.
    """
    match = 'message is not modified'


class MessageToForwardNotFound(MessageError):
    """
    Will be raised when you try to forward very old or deleted or unknown message.
    """
    match = 'message to forward not found'


class MessageToDeleteNotFound(MessageError):
    """
    Will be raised when you try to delete very old or deleted or unknown message.
    """
    match = 'message to delete not found'


class MessageIdentifierNotSpecified(MessageError):
    match = 'message identifier is not specified'


class MessageTextIsEmpty(MessageError):
    match = 'Message text is empty'


<<<<<<< HEAD
class MessageIsTooLong(MessageError):
    match = 'message is too long'
=======
class MessageCantBeEdited(MessageError):
    match = 'message can\'t be edited'


class MessageToEditNotFound(MessageError):
    match = 'message to edit not found'
>>>>>>> 3f8034ad


class ToMuchMessages(MessageError):
    """
    Will be raised when you try to send media group with more than 10 items.
    """
    match = 'Too much messages to send as an album'


class ObjectExpectedAsReplyMarkup(BadRequest):
    match = 'object expected as reply markup'


class InlineKeyboardExpected(BadRequest):
    match = 'inline keyboard expected'


class ChatNotFound(BadRequest):
    match = 'chat not found'


class ChatDescriptionIsNotModified(BadRequest):
    match = 'chat description is not modified'


class InvalidQueryID(BadRequest):
    match = 'QUERY_ID_INVALID'
    text = 'Invalid query ID'


class InvalidPeerID(BadRequest):
    match = 'PEER_ID_INVALID'
    text = 'Invalid peer ID'


class InvalidHTTPUrlContent(BadRequest):
    match = 'Failed to get HTTP URL content'


class ButtonURLInvalid(BadRequest):
    match = 'BUTTON_URL_INVALID'
    text = 'Button URL invalid'


class URLHostIsEmpty(BadRequest):
    match = 'URL host is empty'


class StartParamInvalid(BadRequest):
    match = 'START_PARAM_INVALID'
    text = 'Start param invalid'


class ButtonDataInvalid(BadRequest):
    match = 'BUTTON_DATA_INVALID'
    text = 'Button data invalid'


class WrongFileIdentifier(BadRequest):
    match = 'wrong file identifier/HTTP URL specified'


class GroupDeactivated(BadRequest):
    match = 'group is deactivated'


class PhotoAsInputFileRequired(BadRequest):
    """
    Will be raised when you try to set chat photo from file ID.
    """
    match = 'Photo should be uploaded as an InputFile'


class InvalidStickersSet(BadRequest):
    match = 'STICKERSET_INVALID'
    text = 'Stickers set is invalid'


class NoStickerInRequest(BadRequest):
    match = 'there is no sticker in the request'


class ChatAdminRequired(BadRequest):
    match = 'CHAT_ADMIN_REQUIRED'
    text = 'Admin permissions is required!'


class NotEnoughRightsToPinMessage(BadRequest):
    match = 'not enough rights to pin a message'


class CantDemoteChatCreator(BadRequest):
    match = 'can\'t demote chat creator'


class CantRestrictSelf(BadRequest):
    match = "can't restrict self"
    text = "Admin can't restrict self."


class PhotoDimensions(BadRequest):
    match = 'PHOTO_INVALID_DIMENSIONS'
    text = 'Invalid photo dimensions'


class UnavailableMembers(BadRequest):
    match = 'supergroup members are unavailable'


class TypeOfFileMismatch(BadRequest):
    match = 'type of file mismatch'


class WrongRemoteFileIdSpecified(BadRequest):
    match = 'wrong remote file id specified'


class PaymentProviderInvalid(BadRequest):
    match = 'PAYMENT_PROVIDER_INVALID'
    text = 'payment provider invalid'


class CurrencyTotalAmountInvalid(BadRequest):
    match = 'currency_total_amount_invalid'
    text = 'currency total amount invalid'


class BadWebhook(BadRequest):
    __group = True


class WebhookRequireHTTPS(BadWebhook):
    match = 'HTTPS url must be provided for webhook'
    text = 'bad webhook: ' + match


class BadWebhookPort(BadWebhook):
    match = 'Webhook can be set up only on ports 80, 88, 443 or 8443'
    text = 'bad webhook: ' + match


class BadWebhookAddrInfo(BadWebhook):
    match = 'getaddrinfo: Temporary failure in name resolution'
    text = 'bad webhook: ' + match


class CantParseUrl(BadRequest):
    match = 'can\'t parse URL'


class CantParseEntities(BadRequest):
    match = 'can\'t parse entities'


class NotFound(TelegramAPIError, _MatchErrorMixin):
    __group = True


class MethodNotKnown(NotFound):
    match = 'method not found'


class ConflictError(TelegramAPIError, _MatchErrorMixin):
    __group = True


class TerminatedByOtherGetUpdates(ConflictError):
    match = 'terminated by other getUpdates request'
    text = 'Terminated by other getUpdates request; ' \
           'Make sure that only one bot instance is running'


class CantGetUpdates(ConflictError):
    match = 'can\'t use getUpdates method while webhook is active'


class Unauthorized(TelegramAPIError, _MatchErrorMixin):
    __group = True


class BotKicked(Unauthorized):
    match = 'Bot was kicked from a chat'


class BotBlocked(Unauthorized):
    match = 'bot was blocked by the user'


class UserDeactivated(Unauthorized):
    match = 'user is deactivated'


class CantInitiateConversation(Unauthorized):
    match = 'bot can\'t initiate conversation with a user'


class CantTalkWithBots(Unauthorized):
    match = 'bot can\'t send messages to bots'


class NetworkError(TelegramAPIError):
    pass


class RestartingTelegram(TelegramAPIError):
    def __init__(self):
        super(RestartingTelegram, self).__init__('The Telegram Bot API service is restarting. Wait few second.')


class RetryAfter(TelegramAPIError):
    def __init__(self, retry_after):
        super(RetryAfter, self).__init__(f"Flood control exceeded. Retry in {retry_after} seconds.")
        self.timeout = retry_after


class MigrateToChat(TelegramAPIError):
    def __init__(self, chat_id):
        super(MigrateToChat, self).__init__(f"The group has been migrated to a supergroup. New id: {chat_id}.")
        self.migrate_to_chat_id = chat_id


class Throttled(TelegramAPIError):
    def __init__(self, **kwargs):
        from ..dispatcher.storage import DELTA, EXCEEDED_COUNT, KEY, LAST_CALL, RATE_LIMIT, RESULT
        self.key = kwargs.pop(KEY, '<None>')
        self.called_at = kwargs.pop(LAST_CALL, time.time())
        self.rate = kwargs.pop(RATE_LIMIT, None)
        self.result = kwargs.pop(RESULT, False)
        self.exceeded_count = kwargs.pop(EXCEEDED_COUNT, 0)
        self.delta = kwargs.pop(DELTA, 0)
        self.user = kwargs.pop('user', None)
        self.chat = kwargs.pop('chat', None)

    def __str__(self):
        return f"Rate limit exceeded! (Limit: {self.rate} s, " \
               f"exceeded: {self.exceeded_count}, " \
               f"time delta: {round(self.delta, 3)} s)"<|MERGE_RESOLUTION|>--- conflicted
+++ resolved
@@ -169,17 +169,16 @@
     match = 'Message text is empty'
 
 
-<<<<<<< HEAD
+class MessageCantBeEdited(MessageError):
+    match = 'message can\'t be edited'
+
+
+class MessageToEditNotFound(MessageError):
+    match = 'message to edit not found'
+
+
 class MessageIsTooLong(MessageError):
     match = 'message is too long'
-=======
-class MessageCantBeEdited(MessageError):
-    match = 'message can\'t be edited'
-
-
-class MessageToEditNotFound(MessageError):
-    match = 'message to edit not found'
->>>>>>> 3f8034ad
 
 
 class ToMuchMessages(MessageError):
