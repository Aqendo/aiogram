--- conflicted
+++ resolved
@@ -33,7 +33,6 @@
     can_send_other_messages: base.Boolean = fields.Field()
     can_add_web_page_previews: base.Boolean = fields.Field()
 
-<<<<<<< HEAD
     def is_chat_admin(self) -> bool:
         return ChatMemberStatus.is_chat_admin(self.status)
 
@@ -41,15 +40,6 @@
         return ChatMemberStatus.is_chat_member(self.status)
 
     def __int__(self) -> int:
-=======
-    def is_chat_admin(self):
-        return ChatMemberStatus.is_chat_admin(self.status)
-
-    def is_chat_member(self):
-        return ChatMemberStatus.is_chat_member(self.status)
-
-    def __int__(self):
->>>>>>> 5d223f53
         return self.user.id
 
 
@@ -67,11 +57,7 @@
     KICKED = helper.Item()  # kicked
 
     @classmethod
-<<<<<<< HEAD
     def is_chat_admin(cls, role: str) -> bool:
-=======
-    def is_chat_admin(cls, role):
->>>>>>> 5d223f53
         return role in [cls.ADMINISTRATOR, cls.CREATOR]
 
     @classmethod
